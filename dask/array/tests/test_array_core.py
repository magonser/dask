from __future__ import absolute_import, division, print_function

import pytest
pytest.importorskip('numpy')

from operator import add

from toolz import merge
from toolz.curried import identity

import dask
import dask.array as da
from dask.array.core import *
from dask.utils import raises, ignoring, tmpfile


inc = lambda x: x + 1


def test_getem():
    assert getem('X', (2, 3), shape=(4, 6)) == \
    {('X', 0, 0): (getarray, 'X', (slice(0, 2), slice(0, 3))),
     ('X', 1, 0): (getarray, 'X', (slice(2, 4), slice(0, 3))),
     ('X', 1, 1): (getarray, 'X', (slice(2, 4), slice(3, 6))),
     ('X', 0, 1): (getarray, 'X', (slice(0, 2), slice(3, 6)))}


def test_top():
    assert top(inc, 'z', 'ij', 'x', 'ij', numblocks={'x': (2, 2)}) == \
        {('z', 0, 0): (inc, ('x', 0, 0)),
         ('z', 0, 1): (inc, ('x', 0, 1)),
         ('z', 1, 0): (inc, ('x', 1, 0)),
         ('z', 1, 1): (inc, ('x', 1, 1))}

    assert top(add, 'z', 'ij', 'x', 'ij', 'y', 'ij',
                numblocks={'x': (2, 2), 'y': (2, 2)}) == \
        {('z', 0, 0): (add, ('x', 0, 0), ('y', 0, 0)),
         ('z', 0, 1): (add, ('x', 0, 1), ('y', 0, 1)),
         ('z', 1, 0): (add, ('x', 1, 0), ('y', 1, 0)),
         ('z', 1, 1): (add, ('x', 1, 1), ('y', 1, 1))}

    assert top(dotmany, 'z', 'ik', 'x', 'ij', 'y', 'jk',
                    numblocks={'x': (2, 2), 'y': (2, 2)}) == \
        {('z', 0, 0): (dotmany, [('x', 0, 0), ('x', 0, 1)],
                                [('y', 0, 0), ('y', 1, 0)]),
         ('z', 0, 1): (dotmany, [('x', 0, 0), ('x', 0, 1)],
                                [('y', 0, 1), ('y', 1, 1)]),
         ('z', 1, 0): (dotmany, [('x', 1, 0), ('x', 1, 1)],
                                [('y', 0, 0), ('y', 1, 0)]),
         ('z', 1, 1): (dotmany, [('x', 1, 0), ('x', 1, 1)],
                                [('y', 0, 1), ('y', 1, 1)])}

    assert top(identity, 'z', '', 'x', 'ij', numblocks={'x': (2, 2)}) ==\
        {('z',): (identity, [[('x', 0, 0), ('x', 0, 1)],
                             [('x', 1, 0), ('x', 1, 1)]])}


def test_top_supports_broadcasting_rules():
    assert top(add, 'z', 'ij', 'x', 'ij', 'y', 'ij',
                numblocks={'x': (1, 2), 'y': (2, 1)}) == \
        {('z', 0, 0): (add, ('x', 0, 0), ('y', 0, 0)),
         ('z', 0, 1): (add, ('x', 0, 1), ('y', 0, 0)),
         ('z', 1, 0): (add, ('x', 0, 0), ('y', 1, 0)),
         ('z', 1, 1): (add, ('x', 0, 1), ('y', 1, 0))}


def test_concatenate3():
    x = np.array([1, 2])
    assert concatenate3([[x, x, x],
                            [x, x, x]]).shape == (2, 6)

    x = np.array([[1, 2]])
    assert concatenate3([[x, x, x],
                            [x, x, x]]).shape == (2, 6)


def eq(a, b):
    if isinstance(a, Array):
        adt = a._dtype
        a = a.compute(get=dask.get)
    else:
        adt = getattr(a, 'dtype', None)
    if isinstance(b, Array):
        bdt = b._dtype
        b = b.compute(get=dask.get)
    else:
        bdt = getattr(b, 'dtype', None)

    if not str(adt) == str(bdt):
        return False

    try:
        return np.allclose(a, b)
    except TypeError:
        pass

    c = a == b

    if isinstance(c, np.ndarray):
        return c.all()
    else:
        return c


def test_chunked_dot_product():
    x = np.arange(400).reshape((20, 20))
    o = np.ones((20, 20))

    d = {'x': x, 'o': o}

    getx = getem('x', (5, 5), shape=(20, 20))
    geto = getem('o', (5, 5), shape=(20, 20))

    result = top(dotmany, 'out', 'ik', 'x', 'ij', 'o', 'jk',
                 numblocks={'x': (4, 4), 'o': (4, 4)})

    dsk = merge(d, getx, geto, result)
    out = dask.get(dsk, [[('out', i, j) for j in range(4)] for i in range(4)])

    assert eq(np.dot(x, o), concatenate3(out))


def test_chunked_transpose_plus_one():
    x = np.arange(400).reshape((20, 20))

    d = {'x': x}

    getx = getem('x', (5, 5), shape=(20, 20))

    f = lambda x: x.T + 1
    comp = top(f, 'out', 'ij', 'x', 'ji', numblocks={'x': (4, 4)})

    dsk = merge(d, getx, comp)
    out = dask.get(dsk, [[('out', i, j) for j in range(4)] for i in range(4)])

    assert eq(concatenate3(out), x.T + 1)


def test_transpose():
    x = np.arange(240).reshape((4, 6, 10))
    d = da.from_array(x, (2, 3, 4))

    assert eq(d.transpose((2, 0, 1)),
              x.transpose((2, 0, 1)))


def test_broadcast_dimensions_works_with_singleton_dimensions():
    argpairs = [('x', 'i')]
    numblocks = {'x': ((1,),)}
    assert broadcast_dimensions(argpairs, numblocks) == {'i': (1,)}


def test_broadcast_dimensions():
    argpairs = [('x', 'ij'), ('y', 'ij')]
    d = {'x': ('Hello', 1), 'y': (1, (2, 3))}
    assert broadcast_dimensions(argpairs, d) == {'i': 'Hello', 'j': (2, 3)}


def test_Array():
    shape = (1000, 1000)
    chunks = (100, 100)
    name = 'x'
    dsk = merge({name: 'some-array'}, getem(name, chunks, shape=shape))
    a = Array(dsk, name, chunks, shape=shape)

    assert a.numblocks == (10, 10)

    assert a._keys() == [[('x', i, j) for j in range(10)]
                                     for i in range(10)]

    assert a.chunks == ((100,) * 10, (100,) * 10)

    assert a.shape == shape

    assert len(a) == shape[0]


def test_uneven_chunks():
    a = Array({}, 'x', chunks=(3, 3), shape=(10, 10))
    assert a.chunks == ((3, 3, 3, 1), (3, 3, 3, 1))


def test_numblocks_suppoorts_singleton_block_dims():
    shape = (100, 10)
    chunks = (10, 10)
    name = 'x'
    dsk = merge({name: 'some-array'}, getem(name, shape=shape, chunks=chunks))
    a = Array(dsk, name, chunks, shape=shape)

    assert set(concat(a._keys())) == set([('x', i, 0) for i in range(100//10)])


def test_keys():
    dsk = dict((('x', i, j), ()) for i in range(5) for j in range(6))
    dx = Array(dsk, 'x', chunks=(10, 10), shape=(50, 60))
    assert dx._keys() == [[(dx.name, i, j) for j in range(6)]
                                          for i in range(5)]
    d = Array({}, 'x', (), shape=())
    assert d._keys() == [('x',)]


def test_Array_computation():
    a = Array({('x', 0, 0): np.eye(3)}, 'x', shape=(3, 3), chunks=(3, 3))
    assert eq(np.array(a), np.eye(3))
    assert isinstance(a.compute(), np.ndarray)
    assert float(a[0, 0]) == 1


def test_stack():
    a, b, c = [Array(getem(name, chunks=(2, 3), shape=(4, 6)),
                     name, shape=(4, 6), chunks=(2, 3))
                for name in 'ABC']

    s = stack([a, b, c], axis=0)

    colon = slice(None, None, None)

    assert s.shape == (3, 4, 6)
    assert s.chunks == ((1, 1, 1), (2, 2), (3, 3))
    assert s.dask[(s.name, 0, 1, 0)] == (getarray, ('A', 1, 0),
                                          (None, colon, colon))
    assert s.dask[(s.name, 2, 1, 0)] == (getarray, ('C', 1, 0),
                                          (None, colon, colon))

    s2 = stack([a, b, c], axis=1)
    assert s2.shape == (4, 3, 6)
    assert s2.chunks == ((2, 2), (1, 1, 1), (3, 3))
    assert s2.dask[(s2.name, 0, 1, 0)] == (getarray, ('B', 0, 0),
                                            (colon, None, colon))
    assert s2.dask[(s2.name, 1, 1, 0)] == (getarray, ('B', 1, 0),
                                            (colon, None, colon))

    s2 = stack([a, b, c], axis=2)
    assert s2.shape == (4, 6, 3)
    assert s2.chunks == ((2, 2), (3, 3), (1, 1, 1))
    assert s2.dask[(s2.name, 0, 1, 0)] == (getarray, ('A', 0, 1),
                                            (colon, colon, None))
    assert s2.dask[(s2.name, 1, 1, 2)] == (getarray, ('C', 1, 1),
                                            (colon, colon, None))

    assert raises(ValueError, lambda: stack([a, b, c], axis=3))

    assert set(b.dask.keys()).issubset(s2.dask.keys())

    assert stack([a, b, c], axis=-1).chunks == \
            stack([a, b, c], axis=2).chunks


def test_short_stack():
    x = np.array([1])
    d = da.from_array(x, chunks=(1,))
    s = da.stack([d])
    assert s.shape == (1, 1)
    assert get(s.dask, s._keys())[0][0].shape == (1, 1)


def test_concatenate():
    a, b, c = [Array(getem(name, chunks=(2, 3), shape=(4, 6)),
                     name, shape=(4, 6), chunks=(2, 3))
                for name in 'ABC']

    x = concatenate([a, b, c], axis=0)

    assert x.shape == (12, 6)
    assert x.chunks == ((2, 2, 2, 2, 2, 2), (3, 3))
    assert x.dask[(x.name, 0, 1)] == ('A', 0, 1)
    assert x.dask[(x.name, 5, 0)] == ('C', 1, 0)

    y = concatenate([a, b, c], axis=1)

    assert y.shape == (4, 18)
    assert y.chunks == ((2, 2), (3, 3, 3, 3, 3, 3))
    assert y.dask[(y.name, 1, 0)] == ('A', 1, 0)
    assert y.dask[(y.name, 1, 5)] == ('C', 1, 1)

    assert set(b.dask.keys()).issubset(y.dask.keys())

    assert concatenate([a, b, c], axis=-1).chunks == \
            concatenate([a, b, c], axis=1).chunks

    assert raises(ValueError, lambda: concatenate([a, b, c], axis=2))


def test_take():
    x = np.arange(400).reshape((20, 20))
    a = from_array(x, chunks=(5, 5))

    assert eq(np.take(x, 3, axis=0), take(a, 3, axis=0))
    assert eq(np.take(x, [3, 4, 5], axis=-1), take(a, [3, 4, 5], axis=-1))
    assert raises(ValueError, lambda: take(a, 3, axis=2))


def test_binops():
    a = Array(dict((('a', i), '') for i in range(3)),
              'a', chunks=((10, 10, 10),))
    b = Array(dict((('b', i), '') for i in range(3)),
              'b', chunks=((10, 10, 10),))

    result = elemwise(add, a, b, name='c')
    assert result.dask == merge(a.dask, b.dask,
                                dict((('c', i), (add, ('a', i), ('b', i)))
                                     for i in range(3)))

    result = elemwise(pow, a, 2, name='c')
    assert result.dask[('c', 0)][1] == ('a', 0)
    f = result.dask[('c', 0)][0]
    assert f(10) == 100


def test_isnull():
    x = np.array([1, np.nan])
    a = from_array(x, chunks=(2,))
    with ignoring(ImportError):
        assert eq(isnull(a), np.isnan(x))
        assert eq(notnull(a), ~np.isnan(x))


def test_isclose():
    x = np.array([0, np.nan, 1, 1.5])
    y = np.array([1e-9, np.nan, 1, 2])
    a = from_array(x, chunks=(2,))
    b = from_array(y, chunks=(2,))
    assert eq(da.isclose(a, b, equal_nan=True),
              np.isclose(x, y, equal_nan=True))


def test_elemwise_on_scalars():
    x = np.arange(10)
    a = from_array(x, chunks=(5,))
    assert len(a._keys()) == 2
    assert eq(a.sum()**2, x.sum()**2)

    x = np.arange(11)
    a = from_array(x, chunks=(5,))
    assert len(a._keys()) == 3
    assert eq(a, x)


def test_operators():
    x = np.arange(10)
    y = np.arange(10).reshape((10, 1))
    a = from_array(x, chunks=(5,))
    b = from_array(y, chunks=(5, 1))

    c = a + 1
    assert eq(c, x + 1)

    c = a + b
    assert eq(c, x + x.reshape((10, 1)))

    expr = (3 / a * b)**2 > 5
    assert eq(expr, (3 / x * y)**2 > 5)

    c = exp(a)
    assert eq(c, np.exp(x))

    assert eq(abs(-a), a)
    assert eq(a, +x)


def test_field_access():
    x = np.array([(1, 1.0), (2, 2.0)], dtype=[('a', 'i4'), ('b', 'f4')])
    y = from_array(x, chunks=(1,))
    assert eq(y['a'], x['a'])
    assert eq(y[['b', 'a']], x[['b', 'a']])


def test_tensordot():
    x = np.arange(400).reshape((20, 20))
    a = from_array(x, chunks=(5, 5))
    y = np.arange(200).reshape((20, 10))
    b = from_array(y, chunks=(5, 5))

    assert eq(tensordot(a, b, axes=1), np.tensordot(x, y, axes=1))
    assert eq(tensordot(a, b, axes=(1, 0)), np.tensordot(x, y, axes=(1, 0)))

    # assert (tensordot(a, a).chunks
    #      == tensordot(a, a, axes=((1, 0), (0, 1))).chunks)

    # assert eq(tensordot(a, a), np.tensordot(x, x))


def test_dot_method():
    x = np.arange(400).reshape((20, 20))
    a = from_array(x, chunks=(5, 5))
    y = np.arange(200).reshape((20, 10))
    b = from_array(y, chunks=(5, 5))

    assert eq(a.dot(b), x.dot(y))


def test_T():
    x = np.arange(400).reshape((20, 20))
    a = from_array(x, chunks=(5, 5))

    assert eq(x.T, a.T)


def test_norm():
    a = np.arange(200, dtype='f8').reshape((20, 10))
    b = from_array(a, chunks=(5, 5))

    assert eq(b.vnorm(), np.linalg.norm(a))
    assert eq(b.vnorm(ord=1), np.linalg.norm(a.flatten(), ord=1))
    assert eq(b.vnorm(ord=4, axis=0), np.linalg.norm(a, ord=4, axis=0))
    assert b.vnorm(ord=4, axis=0, keepdims=True).ndim == b.ndim


def test_choose():
    x = np.random.randint(10, size=(15, 16))
    d = from_array(x, chunks=(4, 5))

    assert eq(choose(d > 5, [0, d]), np.choose(x > 5, [0, x]))
    assert eq(choose(d > 5, [-d, d]), np.choose(x > 5, [-x, x]))


def test_where():
    x = np.random.randint(10, size=(15, 16))
    d = from_array(x, chunks=(4, 5))
    y = np.random.randint(10, size=15)
    e = from_array(y, chunks=(4,))

    assert eq(where(d > 5, d, 0), np.where(x > 5, x, 0))
    assert eq(where(d > 5, d, -e[:, None]), np.where(x > 5, x, -y[:, None]))


def test_where_has_informative_error():
    x = da.ones(5, chunks=3)
    try:
        result = da.where(x > 0)
    except Exception as e:
        assert 'dask' in str(e)


def test_coarsen():
    x = np.random.randint(10, size=(24, 24))
    d = from_array(x, chunks=(4, 8))

    assert eq(chunk.coarsen(np.sum, x, {0: 2, 1: 4}),
                    coarsen(np.sum, d, {0: 2, 1: 4}))
    assert eq(chunk.coarsen(np.sum, x, {0: 2, 1: 4}),
                    coarsen(da.sum, d, {0: 2, 1: 4}))


def test_insert():
    x = np.random.randint(10, size=(10, 10))
    a = from_array(x, chunks=(5, 5))
    y = np.random.randint(10, size=(5, 10))
    b = from_array(y, chunks=(4, 4))

    assert eq(np.insert(x, 0, -1, axis=0), insert(a, 0, -1, axis=0))
    assert eq(np.insert(x, 3, -1, axis=-1), insert(a, 3, -1, axis=-1))
    assert eq(np.insert(x, 5, -1, axis=1), insert(a, 5, -1, axis=1))
    assert eq(np.insert(x, -1, -1, axis=-2), insert(a, -1, -1, axis=-2))
    assert eq(np.insert(x, [2, 3, 3], -1, axis=1),
                 insert(a, [2, 3, 3], -1, axis=1))
    assert eq(np.insert(x, [2, 3, 8, 8, -2, -2], -1, axis=0),
                 insert(a, [2, 3, 8, 8, -2, -2], -1, axis=0))
    assert eq(np.insert(x, slice(1, 4), -1, axis=1),
                 insert(a, slice(1, 4), -1, axis=1))
    assert eq(np.insert(x, [2] * 3 + [5] * 2, y, axis=0),
                 insert(a, [2] * 3 + [5] * 2, b, axis=0))
    assert eq(np.insert(x, 0, y[0], axis=1),
                 insert(a, 0, b[0], axis=1))
    assert raises(NotImplementedError, lambda: insert(a, [4, 2], -1, axis=0))
    assert raises(IndexError, lambda: insert(a, [3], -1, axis=2))
    assert raises(IndexError, lambda: insert(a, [3], -1, axis=-3))


def test_multi_insert():
    z = np.random.randint(10, size=(1, 2))
    c = from_array(z, chunks=(1, 2))
    assert eq(np.insert(np.insert(z, [0, 1], -1, axis=0), [1], -1, axis=1),
              insert(insert(c, [0, 1], -1, axis=0), [1], -1, axis=1))


def test_broadcast_to():
    x = np.random.randint(10, size=(5, 1, 6))
    a = from_array(x, chunks=(3, 1, 3))

    for shape in [(5, 4, 6), (2, 5, 1, 6), (3, 4, 5, 4, 6)]:
        assert eq(chunk.broadcast_to(x, shape),
                        broadcast_to(a, shape))

    assert raises(ValueError, lambda: broadcast_to(a, (2, 1, 6)))
    assert raises(ValueError, lambda: broadcast_to(a, (3,)))


def test_full():
    d = da.full((3, 4), 2, chunks=((2, 1), (2, 2)))
    assert d.chunks == ((2, 1), (2, 2))
    assert eq(d, np.full((3, 4), 2))


def test_map_blocks():
    inc = lambda x: x + 1

    x = np.arange(400).reshape((20, 20))
    d = from_array(x, chunks=(7, 7))

    e = d.map_blocks(inc, dtype=d.dtype)

    assert d.chunks == e.chunks
    assert eq(e, x + 1)

    d = from_array(x, chunks=(10, 10))
    e = d.map_blocks(lambda x: x[::2, ::2], chunks=(5, 5), dtype=d.dtype)

    assert e.chunks == ((5, 5), (5, 5))
    assert eq(e, x[::2, ::2])

    d = from_array(x, chunks=(8, 8))
    e = d.map_blocks(lambda x: x[::2, ::2], chunks=((4, 4, 2), (4, 4, 2)),
            dtype=d.dtype)

    assert eq(e, x[::2, ::2])


def test_map_blocks2():
    x = np.arange(10, dtype='i8')
    d = from_array(x, chunks=(2,))

    def func(block, block_id=None):
        return np.ones_like(block) * sum(block_id)

    d = d.map_blocks(func, dtype='i8')
    expected = np.array([0, 0, 1, 1, 2, 2, 3, 3, 4, 4], dtype='i8')

    assert eq(d, expected)


def test_fromfunction():
    def f(x, y):
        return x + y
    d = fromfunction(f, shape=(5, 5), chunks=(2, 2), dtype='f8')

    assert eq(d, np.fromfunction(f, shape=(5, 5)))


def test_from_function_requires_block_args():
    x = np.arange(10)
    assert raises(Exception, lambda: from_array(x))


def test_repr():
    d = da.ones((4, 4), chunks=(2, 2))
    assert d.name in repr(d)
    assert str(d.shape) in repr(d)
    assert str(d.chunks) in repr(d)
    assert str(d._dtype) in repr(d)
    d = da.ones((4000, 4), chunks=(4, 2))
    assert len(str(d)) < 1000


def test_slicing_with_ellipsis():
    x = np.arange(256).reshape((4, 4, 4, 4))
    d = da.from_array(x, chunks=((2, 2, 2, 2)))

    assert eq(d[..., 1], x[..., 1])
    assert eq(d[0, ..., 1], x[0, ..., 1])


def test_slicing_with_ndarray():
    x = np.arange(64).reshape((8, 8))
    d = da.from_array(x, chunks=((4, 4)))

    assert eq(d[np.arange(8)], x)
    assert eq(d[np.ones(8, dtype=bool)], x)


def test_dtype():
    d = da.ones((4, 4), chunks=(2, 2))

    assert d.dtype == d.compute().dtype
    assert (d * 1.0).dtype == (d + 1.0).compute().dtype
    assert d.sum().dtype == d.sum().compute().dtype  # no shape


def test_blockdims_from_blockshape():
    assert blockdims_from_blockshape((10, 10), (4, 3)) == ((4, 4, 2), (3, 3, 3, 1))
    assert raises(TypeError, lambda: blockdims_from_blockshape((10,), None))


def test_compute():
    d = da.ones((4, 4), chunks=(2, 2))
    a, b = d + 1, d + 2
    A, B = compute(a, b)
    assert eq(A, d + 1)
    assert eq(B, d + 2)

    A, = compute(a)
    assert eq(A, d + 1)


def test_coerce():
    d = da.from_array(np.array([1]), chunks=(1,))
    with dask.set_options(get=dask.get):
        assert bool(d)
        assert int(d)
        assert float(d)
        assert complex(d)


def test_store():
    d = da.ones((4, 4), chunks=(2, 2))
    a, b = d + 1, d + 2

    at = np.empty(shape=(4, 4))
    bt = np.empty(shape=(4, 4))

    store([a, b], [at, bt])
    assert (at == 2).all()
    assert (bt == 3).all()

    assert raises(ValueError, lambda: store([a], [at, bt]))
    assert raises(ValueError, lambda: store(at, at))
    assert raises(ValueError, lambda: store([at, bt], [at, bt]))


def test_to_hdf5():
    try:
        import h5py
    except ImportError:
        return
    x = da.ones((4, 4), chunks=(2, 2))

    with tmpfile('.hdf5') as fn:
        x.to_hdf5(fn, '/x')
        with h5py.File(fn) as f:
            d = f['/x']

            assert eq(d[:], x)
            assert d.chunks == (2, 2)


def test_np_array_with_zero_dimensions():
    d = da.ones((4, 4), chunks=(2, 2))
    assert eq(np.array(d.sum()), np.array(d.compute().sum()))


def test_unique():
    x = np.array([1, 2, 4, 4, 5, 2])
    d = da.from_array(x, chunks=(3,))
    assert eq(da.unique(d), np.unique(x))


def test_dtype_complex():
    x = np.arange(24).reshape((4, 6)).astype('f4')
    y = np.arange(24).reshape((4, 6)).astype('i8')
    z = np.arange(24).reshape((4, 6)).astype('i2')

    a = da.from_array(x, chunks=(2, 3))
    b = da.from_array(y, chunks=(2, 3))
    c = da.from_array(z, chunks=(2, 3))

    def eq(a, b):
        return (isinstance(a, np.dtype) and
                isinstance(b, np.dtype) and
                str(a) == str(b))

    assert eq(a._dtype, x.dtype)
    assert eq(b._dtype, y.dtype)

    assert eq((a + 1)._dtype, (x + 1).dtype)
    assert eq((a + b)._dtype, (x + y).dtype)
    assert eq(a.T._dtype, x.T.dtype)
    assert eq(a[:3]._dtype, x[:3].dtype)
    assert eq((a.dot(b.T))._dtype, (x.dot(y.T)).dtype)

    assert eq(stack([a, b])._dtype, np.vstack([x, y]).dtype)
    assert eq(concatenate([a, b])._dtype, np.concatenate([x, y]).dtype)

    assert eq(b.std()._dtype, y.std().dtype)
    assert eq(c.sum()._dtype, z.sum().dtype)
    assert eq(a.min()._dtype, a.min().dtype)
    assert eq(b.std()._dtype, b.std().dtype)
    assert eq(a.argmin(axis=0)._dtype, a.argmin(axis=0).dtype)

    assert eq(da.sin(c)._dtype, np.sin(z).dtype)
    assert eq(da.exp(b)._dtype, np.exp(y).dtype)
    assert eq(da.floor(a)._dtype, np.floor(x).dtype)
    assert eq(da.isnan(b)._dtype, np.isnan(y).dtype)
    with ignoring(ImportError):
        assert da.isnull(b)._dtype == 'bool'
        assert da.notnull(b)._dtype == 'bool'

    x = np.array([('a', 1)], dtype=[('text', 'S1'), ('numbers', 'i4')])
    d = da.from_array(x, chunks=(1,))

    assert eq(d['text']._dtype, x['text'].dtype)
    assert eq(d[['numbers', 'text']]._dtype, x[['numbers', 'text']].dtype)


def test_astype():
    x = np.ones(5, dtype='f4')
    d = da.from_array(x, chunks=(2,))

    assert d.astype('i8')._dtype == 'i8'
    assert eq(d.astype('i8'), x.astype('i8'))


def test_arithmetic():
    x = np.arange(5).astype('f4') + 2
    y = np.arange(5).astype('i8') + 2
    z = np.arange(5).astype('i4') + 2
    a = da.from_array(x, chunks=(2,))
    b = da.from_array(y, chunks=(2,))
    c = da.from_array(z, chunks=(2,))
    assert eq(a + b, x + y)
    assert eq(a * b, x * y)
    assert eq(a - b, x - y)
    assert eq(a / b, x / y)
    assert eq(b & b, y & y)
    assert eq(b | b, y | y)
    assert eq(b ^ b, y ^ y)
    assert eq(a // b, x // y)
    assert eq(a ** b, x ** y)
    assert eq(a % b, x % y)
    assert eq(a > b, x > y)
    assert eq(a < b, x < y)
    assert eq(a >= b, x >= y)
    assert eq(a <= b, x <= y)
    assert eq(a == b, x == y)
    assert eq(a != b, x != y)

    assert eq(a + 2, x + 2)
    assert eq(a * 2, x * 2)
    assert eq(a - 2, x - 2)
    assert eq(a / 2, x / 2)
    assert eq(b & True, y & True)
    assert eq(b | True, y | True)
    assert eq(b ^ True, y ^ True)
    assert eq(a // 2, x // 2)
    assert eq(a ** 2, x ** 2)
    assert eq(a % 2, x % 2)
    assert eq(a > 2, x > 2)
    assert eq(a < 2, x < 2)
    assert eq(a >= 2, x >= 2)
    assert eq(a <= 2, x <= 2)
    assert eq(a == 2, x == 2)
    assert eq(a != 2, x != 2)

    assert eq(2 + b, 2 + y)
    assert eq(2 * b, 2 * y)
    assert eq(2 - b, 2 - y)
    assert eq(2 / b, 2 / y)
    assert eq(True & b, True & y)
    assert eq(True | b, True | y)
    assert eq(True ^ b, True ^ y)
    assert eq(2 // b, 2 // y)
    assert eq(2 ** b, 2 ** y)
    assert eq(2 % b, 2 % y)
    assert eq(2 > b, 2 > y)
    assert eq(2 < b, 2 < y)
    assert eq(2 >= b, 2 >= y)
    assert eq(2 <= b, 2 <= y)
    assert eq(2 == b, 2 == y)
    assert eq(2 != b, 2 != y)

    assert eq(-a, -x)
    assert eq(abs(a), abs(x))
    assert eq(~(a == b), ~(x == y))
    assert eq(~(a == b), ~(x == y))

    assert eq(da.logaddexp(a, b), np.logaddexp(x, y))
    assert eq(da.logaddexp2(a, b), np.logaddexp2(x, y))
    assert eq(da.conj(a + 1j * b), np.conj(x + 1j * y))
    assert eq(da.exp(b), np.exp(y))
    assert eq(da.log(a), np.log(x))
    assert eq(da.log10(a), np.log10(x))
    assert eq(da.log1p(a), np.log1p(x))
    assert eq(da.expm1(b), np.expm1(y))
    assert eq(da.sqrt(a), np.sqrt(x))
    assert eq(da.square(a), np.square(x))

    assert eq(da.sin(a), np.sin(x))
    assert eq(da.cos(b), np.cos(y))
    assert eq(da.tan(a), np.tan(x))
    assert eq(da.arcsin(b/10), np.arcsin(y/10))
    assert eq(da.arccos(b/10), np.arccos(y/10))
    assert eq(da.arctan(b/10), np.arctan(y/10))
    assert eq(da.arctan2(b*10, a), np.arctan2(y*10, x))
    assert eq(da.hypot(b, a), np.hypot(y, x))
    assert eq(da.sinh(a), np.sinh(x))
    assert eq(da.cosh(b), np.cosh(y))
    assert eq(da.tanh(a), np.tanh(x))
    assert eq(da.arcsinh(b*10), np.arcsinh(y*10))
    assert eq(da.arccosh(b*10), np.arccosh(y*10))
    assert eq(da.arctanh(b/10), np.arctanh(y/10))
    assert eq(da.deg2rad(a), np.deg2rad(x))
    assert eq(da.rad2deg(a), np.rad2deg(x))

    assert eq(da.logical_and(a < 1, b < 4), np.logical_and(x < 1, y < 4))
    assert eq(da.logical_or(a < 1, b < 4), np.logical_or(x < 1, y < 4))
    assert eq(da.logical_xor(a < 1, b < 4), np.logical_xor(x < 1, y < 4))
    assert eq(da.logical_not(a < 1), np.logical_not(x < 1))
    assert eq(da.maximum(a, 5 - a), np.maximum(a, 5 - a))
    assert eq(da.minimum(a, 5 - a), np.minimum(a, 5 - a))
    assert eq(da.fmax(a, 5 - a), np.fmax(a, 5 - a))
    assert eq(da.fmin(a, 5 - a), np.fmin(a, 5 - a))

    assert eq(da.isreal(a + 1j * b), np.isreal(x + 1j * y))
    assert eq(da.iscomplex(a + 1j * b), np.iscomplex(x + 1j * y))
    assert eq(da.isfinite(a), np.isfinite(x))
    assert eq(da.isinf(a), np.isinf(x))
    assert eq(da.isnan(a), np.isnan(x))
    assert eq(da.signbit(a - 3), np.signbit(x - 3))
    assert eq(da.copysign(a - 3, b), np.copysign(x - 3, y))
    assert eq(da.nextafter(a - 3, b), np.nextafter(x - 3, y))
    assert eq(da.ldexp(c, c), np.ldexp(z, z))
    assert eq(da.fmod(a * 12, b), np.fmod(x * 12, y))
    assert eq(da.floor(a * 0.5), np.floor(x * 0.5))
    assert eq(da.ceil(a), np.ceil(x))
    assert eq(da.trunc(a / 2), np.trunc(x / 2))

    assert eq(da.degrees(b), np.degrees(y))
    assert eq(da.radians(a), np.radians(x))

    assert eq(da.rint(a + 0.3), np.rint(x + 0.3))
    assert eq(da.fix(a - 2.5), np.fix(x - 2.5))

    assert eq(da.angle(a + 1j), np.angle(x + 1j))
    assert eq(da.real(a + 1j), np.real(x + 1j))
    assert eq(da.imag(a + 1j), np.imag(x + 1j))

    assert eq(da.clip(b, 1, 4), np.clip(y, 1, 4))
    assert eq(da.fabs(b), np.fabs(y))
    assert eq(da.sign(b - 2), np.fabs(y - 2))

    l1, l2 = da.frexp(a)
    r1, r2 = np.frexp(x)
    assert eq(l1, r1)
    assert eq(l2, r2)

    l1, l2 = da.modf(a)
    r1, r2 = np.modf(x)
    assert eq(l1, r1)
    assert eq(l2, r2)

    assert eq(da.around(a, -1), np.around(x, -1))


def test_optimize():
    x = np.arange(5).astype('f4')
    a = da.from_array(x, chunks=(2,))
    expr = a[1:4] + 1
    result = optimize(expr.dask, expr._keys())
    assert isinstance(result, dict)
    assert all(key in result for key in expr._keys())


def test_slicing_with_non_ndarrays():
    class ARangeSlice(object):
        def __init__(self, start, stop):
            self.start = start
            self.stop = stop

        def __array__(self):
            return np.arange(self.start, self.stop)

    class ARangeSlicable(object):
        dtype = 'i8'

        def __init__(self, n):
            self.n = n

        @property
        def shape(self):
            return (self.n,)

        def __getitem__(self, key):
            return ARangeSlice(key[0].start, key[0].stop)


    x = da.from_array(ARangeSlicable(10), chunks=(4,))

    assert eq((x + 1).sum(), (np.arange(10, dtype=x.dtype) + 1).sum())


def test_getarray():
    assert type(getarray(np.matrix([[1]]), 0)) == np.ndarray


def test_squeeze():
    x = da.ones((10, 1), chunks=(3, 1))

    assert eq(x.squeeze(), x.compute().squeeze())

    assert x.squeeze().chunks == ((3, 3, 3, 1),)


def test_size():
    x = da.ones((10, 2), chunks=(3, 1))
    assert x.size == np.array(x).size


def test_nbytes():
    x = da.ones((10, 2), chunks=(3, 1))
    assert x.nbytes == np.array(x).nbytes


def test_Array_normalizes_dtype():
    x = da.ones((3,), chunks=(1,), dtype=int)
    assert isinstance(x.dtype, np.dtype)


def test_args():
    x = da.ones((10, 2), chunks=(3, 1), dtype='i4') + 1
    y = Array(*x._args)
    assert eq(x, y)


def test_from_array_with_lock():
    x = np.arange(10)
    d = da.from_array(x, chunks=5, lock=True)

    tasks = [v for k, v in d.dask.items() if k[0] == d.name]

    assert isinstance(tasks[0][3], type(Lock()))
    assert len(set(task[3] for task in tasks)) == 1

    assert eq(d, x)

    lock = Lock()
    e = da.from_array(x, chunks=5, lock=lock)
    f = da.from_array(x, chunks=5, lock=lock)

    assert eq(e + f, x + x)


def test_topk():
    x = np.array([5, 2, 1, 6])
    d = da.from_array(x, chunks=2)

    e = da.topk(2, d)

    assert e.chunks == ((2,),)
    assert eq(e, np.sort(x)[-1:-3:-1])


def test_bincount():
    x = np.array([2, 1, 5, 2, 1])
    d = da.from_array(x, chunks=2)

    assert eq(da.bincount(d, minlength=6), np.bincount(x, minlength=6))


def test_bincount_with_weights():
    x = np.array([2, 1, 5, 2, 1])
    d = da.from_array(x, chunks=2)
    weights = np.array([1, 2, 1, 0.5, 1])

    dweights = da.from_array(weights, chunks=2)
    assert eq(da.bincount(d, weights=dweights, minlength=6),
              np.bincount(x, weights=dweights, minlength=6))


def test_bincount_raises_informative_error_on_missing_minlength_kwarg():
    x = np.array([2, 1, 5, 2, 1])
    d = da.from_array(x, chunks=2)
    try:
        da.bincount(d)
    except Exception as e:
        assert 'minlength' in str(e)
    else:
        assert False


def test_concatenate3():
    x = np.array([1, 2])
    assert eq(concatenate3([x, x, x]),
              np.array([1, 2, 1, 2, 1, 2]))

    x = np.array([[1, 2]])
    assert (concatenate3([[x, x, x], [x, x, x]]) ==
            np.array([[1, 2, 1, 2, 1, 2],
                      [1, 2, 1, 2, 1, 2]])).all()

    assert (concatenate3([[x, x], [x, x], [x, x]]) ==
            np.array([[1, 2, 1, 2],
                      [1, 2, 1, 2],
                      [1, 2, 1, 2]])).all()

    x = np.arange(12).reshape((2, 2, 3))
    assert eq(concatenate3([[[x, x, x],
                             [x, x, x]],
                            [[x, x, x],
                             [x, x, x]]]),
              np.array([[[ 0,  1,  2,  0,  1,  2,  0,  1,  2],
                         [ 3,  4,  5,  3,  4,  5,  3,  4,  5],
                         [ 0,  1,  2,  0,  1,  2,  0,  1,  2],
                         [ 3,  4,  5,  3,  4,  5,  3,  4,  5]],

                        [[ 6,  7,  8,  6,  7,  8,  6,  7,  8],
                         [ 9, 10, 11,  9, 10, 11,  9, 10, 11],
                         [ 6,  7,  8,  6,  7,  8,  6,  7,  8],
                         [ 9, 10, 11,  9, 10, 11,  9, 10, 11]],

                        [[ 0,  1,  2,  0,  1,  2,  0,  1,  2],
                         [ 3,  4,  5,  3,  4,  5,  3,  4,  5],
                         [ 0,  1,  2,  0,  1,  2,  0,  1,  2],
                         [ 3,  4,  5,  3,  4,  5,  3,  4,  5]],

                        [[ 6,  7,  8,  6,  7,  8,  6,  7,  8],
                         [ 9, 10, 11,  9, 10, 11,  9, 10, 11],
                         [ 6,  7,  8,  6,  7,  8,  6,  7,  8],
                         [ 9, 10, 11,  9, 10, 11,  9, 10, 11]]]))


def test_map_blocks3():
    x = np.arange(10)
    y = np.arange(10) * 2

    d = da.from_array(x, chunks=5)
    e = da.from_array(y, chunks=5)

    assert eq(da.core.map_blocks(lambda a, b: a+2*b, d, e, dtype=d.dtype),
              x + 2*y)

    z = np.arange(100).reshape((10, 10))
    f = da.from_array(z, chunks=5)

    assert eq(da.core.map_blocks(lambda a, b: a+2*b, d, f, dtype=d.dtype),
              x + 2*z)


<<<<<<< HEAD
def test_from_array_with_missing_chunks():
    x = np.random.randn(2, 4, 3)
    d = da.from_array(x, chunks=(None, 2, None))
    assert d.chunks == da.from_array(x, chunks=(2, 2, 3)).chunks
=======
def test_numpy_compat_is_notimplemented():
    a = np.arange(10)
    x = da.from_array(a, chunks=5)
    assert raises(NotImplementedError, lambda: x + a)


def test_cache():
    x = da.arange(15, chunks=5)
    y = 2 * x + 1
    z = y.cache()
    assert len(z.dask) == 3  # very short graph
    assert eq(y, z)

    cache = np.empty(15, dtype=y.dtype)
    z = y.cache(store=cache)
    assert len(z.dask) < 6  # very short graph
    assert z.chunks == y.chunks
    assert eq(y, z)


def test_take_dask_from_numpy():
    x = np.arange(5).astype('f8')
    y = da.from_array(np.array([1, 2, 3, 3, 2 ,1]), chunks=3)

    z = da.take(x * 2, y)

    assert z.chunks == y.chunks
    assert eq(z, np.array([2., 4., 6., 6., 4., 2.]))
>>>>>>> 41e1dae8
<|MERGE_RESOLUTION|>--- conflicted
+++ resolved
@@ -1024,12 +1024,12 @@
               x + 2*z)
 
 
-<<<<<<< HEAD
 def test_from_array_with_missing_chunks():
     x = np.random.randn(2, 4, 3)
     d = da.from_array(x, chunks=(None, 2, None))
     assert d.chunks == da.from_array(x, chunks=(2, 2, 3)).chunks
-=======
+
+
 def test_numpy_compat_is_notimplemented():
     a = np.arange(10)
     x = da.from_array(a, chunks=5)
@@ -1057,5 +1057,4 @@
     z = da.take(x * 2, y)
 
     assert z.chunks == y.chunks
-    assert eq(z, np.array([2., 4., 6., 6., 4., 2.]))
->>>>>>> 41e1dae8
+    assert eq(z, np.array([2., 4., 6., 6., 4., 2.]))